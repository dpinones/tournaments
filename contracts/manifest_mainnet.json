--- conflicted
+++ resolved
@@ -1444,21 +1444,12 @@
             {
               "name": "registration",
               "type": "core::option::Option::<tournaments::components::models::schedule::Period>"
-<<<<<<< HEAD
             },
             {
               "name": "game",
               "type": "tournaments::components::models::schedule::Period"
             },
             {
-=======
-            },
-            {
-              "name": "game",
-              "type": "tournaments::components::models::schedule::Period"
-            },
-            {
->>>>>>> 9268842f
               "name": "submission_duration",
               "type": "core::integer::u64"
             }
@@ -2163,18 +2154,13 @@
               "name": "TournamentEvent",
               "type": "tournaments::components::tournament::tournament_component::Event",
               "kind": "flat"
+              "type": "tournaments::components::tournament::tournament_component::Event",
+              "kind": "flat"
             }
           ]
         }
       ],
-<<<<<<< HEAD
       "init_calldata": ["1", "0"],
-=======
-      "init_calldata": [
-        "1",
-        "0"
-      ],
->>>>>>> 9268842f
       "tag": "budokan-Budokan",
       "selector": "0x88a47ee63266100e18f2237ca1afd0cbe4fc645aa3dc09f25080f4b82d1d0b",
       "systems": [
