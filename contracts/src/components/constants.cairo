pub const TWO_POW_128: u128 = 100000000000000000000000000000000;

// used for fixed key lookups
pub const VERSION: felt252 = '0.0.1';

// Scheduling Bounds
pub const MIN_REGISTRATION_PERIOD: u32 = 900; // 15 minutes
pub const MAX_REGISTRATION_PERIOD: u32 = 2592000; // 1 month
pub const MIN_TOURNAMENT_LENGTH: u32 = 900; // 15 minutes
pub const MAX_TOURNAMENT_LENGTH: u32 = 31104000; // 1 year
pub const MIN_SUBMISSION_PERIOD: u32 = 900; // 15 minutes
pub const MAX_SUBMISSION_PERIOD: u32 = 604800; // 1 week

pub const MAINNET_CHAIN_ID: felt252 = 0x534e5f4d41494e;
pub const SEPOLIA_CHAIN_ID: felt252 = 0x534e5f5345504f4c4941;

pub const GAME_CREATOR_TOKEN_ID: u64 = 0;

pub fn DEFAULT_NS() -> ByteArray {
<<<<<<< HEAD
    "budokan_v_1_0_5"
=======
    "budokan_1_0_6"
>>>>>>> a1aa7e27
}<|MERGE_RESOLUTION|>--- conflicted
+++ resolved
@@ -17,9 +17,5 @@
 pub const GAME_CREATOR_TOKEN_ID: u64 = 0;
 
 pub fn DEFAULT_NS() -> ByteArray {
-<<<<<<< HEAD
-    "budokan_v_1_0_5"
-=======
     "budokan_1_0_6"
->>>>>>> a1aa7e27
 }